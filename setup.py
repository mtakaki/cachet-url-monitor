#!/usr/bin/env python
# from distutils.core import setup
from setuptools import setup, find_packages

<<<<<<< HEAD
setup(
    name="cachet-url-monitor",
    version="0.6.10",
    description="Cachet URL monitor plugin",
    author="Mitsuo Takaki",
    author_email="mitsuotakaki@gmail.com",
    url="https://github.com/mtakaki/cachet-url-monitor",
    packages=find_packages(),
    license="MIT",
    requires=["requests", "PyYAML", "Click"],
    setup_requires=["pytest-runner"],
    tests_require=["pytest", "requests-mock"],
)
=======
setup(name='cachet-url-monitor',
      version='0.6.10',
      description='Cachet URL monitor plugin',
      author='Mitsuo Takaki',
      author_email='mitsuotakaki@gmail.com',
      url='https://github.com/mtakaki/cachet-url-monitor',
      packages=find_packages(),
      license='MIT',
      requires=[
          'requests',
          'PyYAML',
          'Click',
      ],
      setup_requires=["pytest-runner"],
      tests_require=["pytest", "requests-mock"]
      )
>>>>>>> 5b2bfc12
<|MERGE_RESOLUTION|>--- conflicted
+++ resolved
@@ -1,8 +1,6 @@
 #!/usr/bin/env python
-# from distutils.core import setup
 from setuptools import setup, find_packages
 
-<<<<<<< HEAD
 setup(
     name="cachet-url-monitor",
     version="0.6.10",
@@ -15,22 +13,4 @@
     requires=["requests", "PyYAML", "Click"],
     setup_requires=["pytest-runner"],
     tests_require=["pytest", "requests-mock"],
-)
-=======
-setup(name='cachet-url-monitor',
-      version='0.6.10',
-      description='Cachet URL monitor plugin',
-      author='Mitsuo Takaki',
-      author_email='mitsuotakaki@gmail.com',
-      url='https://github.com/mtakaki/cachet-url-monitor',
-      packages=find_packages(),
-      license='MIT',
-      requires=[
-          'requests',
-          'PyYAML',
-          'Click',
-      ],
-      setup_requires=["pytest-runner"],
-      tests_require=["pytest", "requests-mock"]
-      )
->>>>>>> 5b2bfc12
+)