#!/usr/bin/env python
import abc
import copy
import logging
import os
import re
import time

import requests
from yaml import dump
from yaml import load

import cachet_url_monitor.latency_unit as latency_unit
import cachet_url_monitor.status as st

# This is the mandatory fields that must be in the configuration file in this
# same exact structure.
configuration_mandatory_fields = {
    'endpoint': ['url', 'method', 'timeout', 'expectation'],
    'cachet': ['api_url', 'token', 'component_id'],
    'frequency': []}


class ConfigurationValidationError(Exception):
    """Exception raised when there's a validation error."""

    def __init__(self, value):
        self.value = value

    def __str__(self):
        return repr(self.value)


class ComponentNonexistentError(Exception):
    """Exception raised when the component does not exist."""

    def __init__(self, component_id):
        self.component_id = component_id

    def __str__(self):
        return repr('Component with id [%d] does not exist.' % (self.component_id,))


class MetricNonexistentError(Exception):
    """Exception raised when the component does not exist."""

    def __init__(self, metric_id):
        self.metric_id = metric_id

    def __str__(self):
        return repr('Metric with id [%d] does not exist.' % (self.metric_id,))


def get_current_status(endpoint_url, component_id, headers):
    """Retrieves the current status of the component that is being monitored. It will fail if the component does
    not exist or doesn't respond with the expected data.
    :return component status.
    """
    get_status_request = requests.get('%s/components/%s' % (endpoint_url, component_id), headers=headers)

    if get_status_request.ok:
        # The component exists.
        return int(get_status_request.json()['data']['status'])
    else:
        raise ComponentNonexistentError(component_id)


def normalize_url(url):
    """If passed url doesn't include schema return it with default one - http."""
    if not url.lower().startswith('http'):
        return 'http://%s' % url
    return url


class Configuration(object):
    """Represents a configuration file, but it also includes the functionality
    of assessing the API and pushing the results to cachet.
    """

    def __init__(self, config):
        self.logger = logging.getLogger('cachet_url_monitor.configuration.Configuration')
<<<<<<< HEAD
        self.data = config
=======
        self.config_file = config_file
        self.data = load(open(self.config_file, 'r'))
>>>>>>> a296cfc1
        self.current_fails = 0
        self.trigger_update = True

        # Exposing the configuration to confirm it's parsed as expected.
        self.print_out()

        # We need to validate the configuration is correct and then validate the component actually exists.
        self.validate()

        # We store the main information from the configuration file, so we don't keep reading from the data dictionary.
        self.headers = {'X-Cachet-Token': os.environ.get('CACHET_TOKEN') or self.data['cachet']['token']}

        self.endpoint_method = os.environ.get('ENDPOINT_METHOD') or self.data['endpoint']['method']
        self.endpoint_url = os.environ.get('ENDPOINT_URL') or self.data['endpoint']['url']
        self.endpoint_url = normalize_url(self.endpoint_url)
        self.endpoint_timeout = os.environ.get('ENDPOINT_TIMEOUT') or self.data['endpoint'].get('timeout') or 1
        self.endpoint_header = self.data['endpoint'].get('header') or None
        self.allowed_fails = os.environ.get('ALLOWED_FAILS') or self.data['endpoint'].get('allowed_fails') or 0

        self.api_url = os.environ.get('CACHET_API_URL') or self.data['cachet']['api_url']
        self.component_id = os.environ.get('CACHET_COMPONENT_ID') or self.data['cachet']['component_id']
        self.metric_id = os.environ.get('CACHET_METRIC_ID') or self.data['cachet'].get('metric_id')

        if self.metric_id is not None:
            self.default_metric_value = self.get_default_metric_value(self.metric_id)

        # The latency_unit configuration is not mandatory and we fallback to seconds, by default.
        self.latency_unit = os.environ.get('LATENCY_UNIT') or self.data['cachet'].get('latency_unit') or 's'

        # We need the current status so we monitor the status changes. This is necessary for creating incidents.
        self.status = get_current_status(self.api_url, self.component_id, self.headers)
        self.previous_status = self.status

        # Get remaining settings
        self.public_incidents = int(
            os.environ.get('CACHET_PUBLIC_INCIDENTS') or self.data['cachet']['public_incidents'])

        self.logger.info('Monitoring URL: %s %s' % (self.endpoint_method, self.endpoint_url))
        self.expectations = [Expectaction.create(expectation) for expectation in self.data['endpoint']['expectation']]
        for expectation in self.expectations:
            self.logger.info('Registered expectation: %s' % (expectation,))

    def get_default_metric_value(self, metric_id):
        """Returns default value for configured metric."""
        get_metric_request = requests.get('%s/metrics/%s' % (self.api_url, metric_id), headers=self.headers)

        if get_metric_request.ok:
            return get_metric_request.json()['data']['default_value']
        else:
            raise MetricNonexistentError(metric_id)

    def get_action(self):
        """Retrieves the action list from the configuration. If it's empty, returns an empty list.
        :return: The list of actions, which can be an empty list.
        """
        if self.data['cachet'].get('action') is None:
            return []
        else:
            return self.data['cachet']['action']

    def validate(self):
        """Validates the configuration by verifying the mandatory fields are
        present and in the correct format. If the validation fails, a
        ConfigurationValidationError is raised. Otherwise nothing will happen.
        """
        configuration_errors = []
        for key, sub_entries in configuration_mandatory_fields.items():
            if key not in self.data:
                configuration_errors.append(key)

            for sub_key in sub_entries:
                if sub_key not in self.data[key]:
                    configuration_errors.append('%s.%s' % (key, sub_key))

        if ('endpoint' in self.data and 'expectation' in
            self.data['endpoint']):
            if (not isinstance(self.data['endpoint']['expectation'], list) or
                    (isinstance(self.data['endpoint']['expectation'], list) and
                             len(self.data['endpoint']['expectation']) == 0)):
                configuration_errors.append('endpoint.expectation')

        if len(configuration_errors) > 0:
            raise ConfigurationValidationError(
                'Config file [%s] failed validation. Missing keys: %s' % (self.data,
                                                                          ', '.join(configuration_errors)))

    def evaluate(self):
        """Sends the request to the URL set in the configuration and executes
        each one of the expectations, one by one. The status will be updated
        according to the expectation results.
        """
        try:
            if self.endpoint_header is not None:
              self.request = requests.request(self.endpoint_method, self.endpoint_url, timeout=self.endpoint_timeout, headers=self.endpoint_header)
            else:
              self.request = requests.request(self.endpoint_method, self.endpoint_url, timeout=self.endpoint_timeout)
            self.current_timestamp = int(time.time())
        except requests.ConnectionError:
            self.message = 'The URL is unreachable: %s %s' % (self.endpoint_method, self.endpoint_url)
            self.logger.warning(self.message)
            self.status = st.COMPONENT_STATUS_PARTIAL_OUTAGE
            return
        except requests.HTTPError:
            self.message = 'Unexpected HTTP response'
            self.logger.exception(self.message)
            self.status = st.COMPONENT_STATUS_PARTIAL_OUTAGE
            return
        except requests.Timeout:
            self.message = 'Request timed out'
            self.logger.warning(self.message)
            self.status = st.COMPONENT_STATUS_PERFORMANCE_ISSUES
            return

        # We initially assume the API is healthy.
        self.status = st.COMPONENT_STATUS_OPERATIONAL
        self.message = ''
        for expectation in self.expectations:
            status = expectation.get_status(self.request)

            # The greater the status is, the worse the state of the API is.
            if status > self.status:
                self.status = status
                self.message = expectation.get_message(self.request)
                self.logger.info(self.message)

    def print_out(self):
        self.logger.info('Current configuration:\n%s' % (self.__repr__()))

    def __repr__(self):
        temporary_data = copy.deepcopy(self.data)
        # Removing the token so we don't leak it in the logs.
        del temporary_data['cachet']['token']
        return dump(temporary_data, default_flow_style=False)

    def if_trigger_update(self):
        """
        Checks if update should be triggered - trigger it for all operational states
        and only for non-operational ones above the configured threshold (allowed_fails).
        """

        if self.status != 1:
            self.current_fails = self.current_fails + 1
            self.logger.info('Failure #%s with threshold set to %s' % (self.current_fails, self.allowed_fails))
            if self.current_fails <= self.allowed_fails:
                self.trigger_update = False
                return
        self.current_fails = 0
        self.trigger_update = True

    def push_status(self):
        """Pushes the status of the component to the cachet server. It will update the component
        status based on the previous call to evaluate().
        """
        if self.previous_status == self.status:
            return
        self.previous_status = self.status

        if not self.trigger_update:
            return

        self.api_component_status = get_current_status(self.api_url, self.component_id, self.headers)

        if self.status == self.api_component_status:
            return

        params = {'id': self.component_id, 'status': self.status}
        component_request = requests.put('%s/components/%d' % (self.api_url, self.component_id), params=params,
                                         headers=self.headers)
        if component_request.ok:
            # Successful update
            self.logger.info('Component update: status [%d]' % (self.status,))
        else:
            # Failed to update the API status
            self.logger.warning('Component update failed with status [%d]: API'
                                ' status: [%d]' % (component_request.status_code, self.status))

    def push_metrics(self):
        """Pushes the total amount of seconds the request took to get a response from the URL.
        It only will send a request if the metric id was set in the configuration.
        In case of failed connection trial pushes the default metric value.
        """
        if 'metric_id' in self.data['cachet'] and hasattr(self, 'request'):
            # We convert the elapsed time from the request, in seconds, to the configured unit.
            value = self.default_metric_value if self.status != 1 else latency_unit.convert_to_unit(self.latency_unit,
                                                                                                    self.request.elapsed.total_seconds())
            params = {'id': self.metric_id, 'value': value,
                      'timestamp': self.current_timestamp}
            metrics_request = requests.post('%s/metrics/%d/points' % (self.api_url, self.metric_id), params=params,
                                            headers=self.headers)

            if metrics_request.ok:
                # Successful metrics upload
                self.logger.info('Metric uploaded: %.6f %s' % (value, self.latency_unit))
            else:
                self.logger.warning('Metric upload failed with status [%d]' %
                                    (metrics_request.status_code,))

    def push_incident(self):
        """If the component status has changed, we create a new incident (if this is the first time it becomes unstable)
        or updates the existing incident once it becomes healthy again.
        """
        if not self.trigger_update:
            return
        if hasattr(self, 'incident_id') and self.status == st.COMPONENT_STATUS_OPERATIONAL:
            # If the incident already exists, it means it was unhealthy but now it's healthy again.
            params = {'status': 4, 'visible': self.public_incidents, 'component_id': self.component_id,
                      'component_status': self.status,
                      'notify': True}

            incident_request = requests.put('%s/incidents/%d' % (self.api_url, self.incident_id), params=params,
                                            headers=self.headers)
            if incident_request.ok:
                # Successful metrics upload
                self.logger.info(
                    'Incident updated, API healthy again: component status [%d], message: "%s"' % (
                        self.status, self.message))
                del self.incident_id
            else:
                self.logger.warning('Incident update failed with status [%d], message: "%s"' % (
                    incident_request.status_code, self.message))
        elif not hasattr(self, 'incident_id') and self.status != st.COMPONENT_STATUS_OPERATIONAL:
            # This is the first time the incident is being created.
            params = {'name': 'URL unavailable', 'message': self.message, 'status': 1, 'visible': self.public_incidents,
                      'component_id': self.component_id, 'component_status': self.status, 'notify': True}
            incident_request = requests.post('%s/incidents' % (self.api_url,), params=params, headers=self.headers)
            if incident_request.ok:
                # Successful incident upload.
                self.incident_id = incident_request.json()['data']['id']
                self.logger.info(
                    'Incident uploaded, API unhealthy: component status [%d], message: "%s"' % (
                        self.status, self.message))
            else:
                self.logger.warning(
                    'Incident upload failed with status [%d], message: "%s"' % (
                        incident_request.status_code, self.message))


class Expectaction(object):
    """Base class for URL result expectations. Any new excpectation should extend
    this class and the name added to create() method.
    """

    @staticmethod
    def create(configuration):
        """Creates a list of expectations based on the configuration types
        list.
        """
        expectations = {
            'HTTP_STATUS': HttpStatus,
            'LATENCY': Latency,
            'REGEX': Regex
        }
        return expectations.get(configuration['type'])(configuration)

    @abc.abstractmethod
    def get_status(self, response):
        """Returns the status of the API, following cachet's component status
        documentation: https://docs.cachethq.io/docs/component-statuses
        """

    @abc.abstractmethod
    def get_message(self, response):
        """Gets the error message."""


class HttpStatus(Expectaction):
    def __init__(self, configuration):
        self.status_range = HttpStatus.parse_range(configuration['status_range'])

    @staticmethod
    def parse_range(range_string):
        statuses = str(range_string).split("-")
        if len(statuses) == 1:
            # When there was no range given, we should treat the first number as a single status check.
            return (int(statuses[0]), int(statuses[0]) + 1)
        else:
            # We shouldn't look into more than one value, as this is a range value.
            return (int(statuses[0]), int(statuses[1]))

    def get_status(self, response):
        if response.status_code >= self.status_range[0] and response.status_code < self.status_range[1]:
            return st.COMPONENT_STATUS_OPERATIONAL
        else:
            return st.COMPONENT_STATUS_PARTIAL_OUTAGE

    def get_message(self, response):
        return 'Unexpected HTTP status (%s)' % (response.status_code,)

    def __str__(self):
        return repr('HTTP status range: %s' % (self.status_range,))


class Latency(Expectaction):
    def __init__(self, configuration):
        self.threshold = configuration['threshold']

    def get_status(self, response):
        if response.elapsed.total_seconds() <= self.threshold:
            return st.COMPONENT_STATUS_OPERATIONAL
        else:
            return st.COMPONENT_STATUS_PERFORMANCE_ISSUES

    def get_message(self, response):
        return 'Latency above threshold: %.4f seconds' % (response.elapsed.total_seconds(),)

    def __str__(self):
        return repr('Latency threshold: %.4f seconds' % (self.threshold,))


class Regex(Expectaction):
    def __init__(self, configuration):
        self.regex_string = configuration['regex']
        self.regex = re.compile(configuration['regex'], re.UNICODE + re.DOTALL)

    def get_status(self, response):
        if self.regex.match(response.text):
            return st.COMPONENT_STATUS_OPERATIONAL
        else:
            return st.COMPONENT_STATUS_PARTIAL_OUTAGE

    def get_message(self, response):
        return 'Regex did not match anything in the body'

    def __str__(self):
        return repr('Regex: %s' % (self.regex_string,))<|MERGE_RESOLUTION|>--- conflicted
+++ resolved
@@ -79,12 +79,7 @@
 
     def __init__(self, config):
         self.logger = logging.getLogger('cachet_url_monitor.configuration.Configuration')
-<<<<<<< HEAD
         self.data = config
-=======
-        self.config_file = config_file
-        self.data = load(open(self.config_file, 'r'))
->>>>>>> a296cfc1
         self.current_fails = 0
         self.trigger_update = True
 
