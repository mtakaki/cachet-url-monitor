--- conflicted
+++ resolved
@@ -1,7 +1,8 @@
 endpoint:
-<<<<<<< HEAD
   - url: http://localhost:8080/swagger
     method: GET
+    header:
+      SOME-HEADER: SOME-VALUE
     timeout: 0.01
     component_id: 1
     #metric_id: 1
@@ -13,21 +14,6 @@
       - type: REGEX
         regex: '.*(<body).*'
     allowed_fails: 0
-=======
-  url: http://localhost:8080/swagger
-  method: GET
-  header:
-    SOME-HEADER: SOME-VALUE
-  timeout: 0.01
-  expectation:
-    - type: HTTP_STATUS
-      status_range: 200-300
-    - type: LATENCY
-      threshold: 1
-    - type: REGEX
-      regex: '.*(<body).*'
-  allowed_fails: 0
->>>>>>> a296cfc1
 cachet:
   api_url: https://demo.cachethq.io/api/v1
   token: my_token
